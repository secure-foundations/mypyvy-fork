--- conflicted
+++ resolved
@@ -110,72 +110,6 @@
 #             m.get_universe(e.var_sort(i)) for i in range(e.num_vars() - 1, -1, -1) # de Bruijn
 #         )))
 
-<<<<<<< HEAD
-# TODO: eliminate this in favor of logic.State.eval or its successor
-def eval_clause_in_state(
-        clause: Expr,
-        state: PDState,
-) -> bool:
-    variables, literals = destruct_clause(clause)
-    def ev(values: Sequence[str], lit: Expr) -> bool:
-        # TODO: rewrite this with James, this is a hacky partial implementation of first-order logic semantics for class Trace (written on a plane from Phoenix to SF)
-        assert len(variables) == len(values)
-        consts_and_vars: Dict[str, str] = dict(chain(
-            ((var.name, val) for var, val in zip(variables, values)),
-            ((d.name, val) for d, val in state.immut_const_interps.items()),
-            ((d.name, val) for d, val in state.const_interps[0].items()),
-        ))
-        functions: Dict[str, Dict[Tuple[str,...], str]] = dict(
-            (d.name, dict((tuple(args), val) for args, val in func))
-            for d, func in chain(state.immut_func_interps.items(), state.func_interps[0].items())
-        )
-        relations: Dict[str, Dict[Tuple[str,...], bool]] = dict(
-            (d.name, dict((tuple(args), val) for args, val in func))
-            for d, func in chain(state.immut_rel_interps.items(), state.rel_interps[0].items())
-        )
-        def get_term(t: Expr) -> str:
-            if isinstance(t, Id):
-                assert t.name in consts_and_vars, f'{t.name}\n' + '='*80 + f'\n{state}\n'
-                return consts_and_vars[t.name]
-            elif isinstance(t, AppExpr):
-                assert t.callee in functions, f'{t.callee}\n' + '='*80 + f'\n{state}\n'
-                return functions[t.callee][tuple(get_term(a) for a in t.args)]
-            else:
-                assert False, t
-        if isinstance(lit, Bool):
-            return lit.val
-        elif isinstance(lit, UnaryExpr):
-            assert lit.op == 'NOT', lit
-            return not ev(values, lit.arg)
-        elif isinstance(lit, BinaryExpr):
-            assert lit.op in ('EQUAL', 'NOTEQ'), lit
-            eq = get_term(lit.arg1) == get_term(lit.arg2)
-            return eq if lit.op == 'EQUAL' else not eq
-        elif isinstance(lit, AppExpr):
-            return relations[lit.callee][tuple(get_term(a) for a in lit.args)]
-        elif isinstance(lit, Id):
-            # nullary relation
-            assert lit.name in relations, f'{lit.name}\n' + '='*80 + f'\n{state}\n'
-            return relations[lit.name][()]
-        else:
-            assert False, lit
-    universes = []
-    for v in variables:
-        assert isinstance(v.sort, UninterpretedSort), v
-        if v.sort.decl is not None and v.sort.decl in state.univs:
-            assert v.sort.name == v.sort.decl.name, v
-            universes.append(state.univs[v.sort.decl])
-        else:
-            # assert False, v # TODO: ask James why does this happen
-            ds = [d for d in state.univs if d.name == v.sort.name]
-            assert len(ds) == 1, v
-            universes.append(state.univs[ds[0]])
-    n = reduce(lambda x, y: x * y, [len(u) for u in universes], 1)
-    # print(f'eval_clause_in_state: iterating over {n} instantiations... ', end='')
-    result = all(any(ev(tup,lit) for lit in literals) for tup in product(*universes))
-    # print(f'done.')
-    return result
-=======
 # def eval_clause_in_state(
 #         clause: Expr,
 #         state: PDState,
@@ -239,7 +173,6 @@
 #     result = all(any(ev(tup,lit) for lit in literals) for tup in product(*universes))
 #     # print(f'done.')
 #     return result
->>>>>>> 49dde449
 
 _solver: Optional[Solver] = None
 def get_solver() -> Solver:
@@ -271,30 +204,14 @@
     cache = _cache_eval_in_state
     k = (m, p)
     if k not in cache:
-<<<<<<< HEAD
-        # cache[k] = eval_clause_in_state(p, m) # TODO: eliminate eval_clause_in_state
-        # print('='*80)
-        # print(m)
-        # print('-'*80)
-        # print(m.as_state(0).rel_interp)
-        # print('-'*80)
-        # print(p)
-        # print('-'*80)
-        # print(type(p))
-        # print('='*80)
-=======
->>>>>>> 49dde449
         res = m.as_state(0).eval(p)
         assert isinstance(res, bool)
         cache[k] = res
 
-<<<<<<< HEAD
-=======
         # Older ways:
         #
         # cache[k] = eval_clause_in_state(p, m)
         #
->>>>>>> 49dde449
         # if m.z3model is not None:
         #     try:
         #         cache[k] = eval_quant(m.z3model, s.get_translator(m.keys[0]).translate_expr(p))
